--- conflicted
+++ resolved
@@ -72,22 +72,14 @@
     }
 
     protected abstract void init(String st) throws JuggleExceptionUser;
-    public abstract Coordinate getMax();
-    public abstract Coordinate getMin();
-<<<<<<< HEAD
-	public abstract double getWidth();		// width in cm, for margin calculation
-    public abstract Image getProp2DImage(Component comp, double zoom, double[] camangle);
-    public abstract Dimension getProp2DSize(Component comp, double zoom);
-    public abstract Dimension getProp2DCenter(Component comp, double zoom);
-    public abstract Dimension getProp2DGrip(Component comp, double zoom);
-	
-=======
+    public abstract Coordinate getMax();    // in cm
+    public abstract Coordinate getMin();    // in cm
+    public abstract double getWidth();      // prop width in cm
     public abstract Image getProp2DImage(double zoom, double[] camangle);
     public abstract Dimension getProp2DSize(double zoom);
     public abstract Dimension getProp2DCenter(double zoom);
     public abstract Dimension getProp2DGrip(double zoom);
 
->>>>>>> 266dc9ea
 	/*
     public abstract Object getPropIDX3D();
     public abstract Coordinate getPropIDX3DGrip();
