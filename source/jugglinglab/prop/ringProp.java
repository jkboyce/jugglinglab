// ringProp.java
//
// Copyright 2018 by Jack Boyce (jboyce@gmail.com) and others

/*
    This file is part of Juggling Lab.

    Juggling Lab is free software; you can redistribute it and/or modify
    it under the terms of the GNU General Public License as published by
    the Free Software Foundation; either version 2 of the License, or
    (at your option) any later version.

    Juggling Lab is distributed in the hope that it will be useful,
    but WITHOUT ANY WARRANTY; without even the implied warranty of
    MERCHANTABILITY or FITNESS FOR A PARTICULAR PURPOSE.  See the
    GNU General Public License for more details.

    You should have received a copy of the GNU General Public License
    along with Juggling Lab; if not, write to the Free Software
    Foundation, Inc., 59 Temple Place, Suite 330, Boston, MA  02111-1307  USA
*/

package jugglinglab.prop;

import java.util.*;
import java.awt.*;
import java.awt.image.*;
import java.lang.reflect.*;
import java.text.MessageFormat;

import jugglinglab.core.*;
import jugglinglab.util.*;
import jugglinglab.renderer.*;


public class ringProp extends Prop {
    static String[] colornames = {"black", "blue", "cyan", "gray",
        "green", "magenta", "orange", "pink", "red", "white", "yellow"};
    static Color[] colorvals = {Color.black, Color.blue, Color.cyan,
        Color.gray, Color.green, Color.magenta, Color.orange,
        Color.pink, Color.red, Color.white, Color.yellow};

    protected static final int colornum_def = 8;	// red
    protected static final double outside_diam_def = 25.0;	// in cm
	protected static final double inside_diam_def = 20.0;	// in cm

    protected double outside_diam = outside_diam_def;
	protected double inside_diam = inside_diam_def;
    protected int	colornum = colornum_def;
    protected Color	color;

	protected BufferedImage image;

    protected double lastzoom = 0.0;
	protected double[] lastcamangle = {0.0, 0.0};

    protected Dimension size = null;
    protected Dimension center = null;
    protected Dimension grip = null;
	int polysides = 200;
	int[] px, py;

    @Override
    public String getName() {
        return "Ring";
    }

    @Override
    public Color getEditorColor() {
        return color;
    }

    @Override
    public ParameterDescriptor[] getParameterDescriptors() {
        ParameterDescriptor[] result = new ParameterDescriptor[3];

        ArrayList<String> range = new ArrayList<String>();
        for (int i = 0; i < colornames.length; i++)
            range.add(colornames[i]);

        result[0] = new ParameterDescriptor("color", ParameterDescriptor.TYPE_CHOICE,
                                            range, colornames[colornum_def], colornames[colornum]);
        result[1] = new ParameterDescriptor("outside", ParameterDescriptor.TYPE_FLOAT,
                                            null, new Double(outside_diam_def), new Double(outside_diam));
        result[2] = new ParameterDescriptor("inside", ParameterDescriptor.TYPE_FLOAT,
                                            null, new Double(inside_diam_def), new Double(inside_diam));

        return result;
    }

    @Override
    protected void init(String st) throws JuggleExceptionUser {
		px = new int[polysides];
		py = new int[polysides];

        color = Color.red;

        if (st == null) return;
        ParameterList pl = new ParameterList(st);

        String colorstr = pl.getParameter("color");
        if (colorstr != null) {
            Color temp = null;
            if (colorstr.indexOf((int)',') == -1) { // color name
                for (int i = 0; i < colornames.length; i++) {
                    if (colornames[i].equalsIgnoreCase(colorstr)) {
                        temp = colorvals[i];
                        colornum = i;
                        break;
                    }
                }
            } else {	// RGB triplet
                     // delete the '{' and '}' characters first
                String str = colorstr;
                int pos;
                while ((pos = str.indexOf('{')) >= 0) {
                    str = str.substring(0,pos) + str.substring(pos+1,str.length());
                }
                while ((pos = str.indexOf('}')) >= 0) {
                    str = str.substring(0,pos) + str.substring(pos+1,str.length());
                }
                int red = 0, green = 0, blue = 0;
                StringTokenizer st2 = new StringTokenizer(str, ",", false);
                if (st2.hasMoreTokens())
                    red = Integer.valueOf(st2.nextToken()).intValue();
                if (st2.hasMoreTokens())
                    green = Integer.valueOf(st2.nextToken()).intValue();
                if (st2.hasMoreTokens())
                    blue = Integer.valueOf(st2.nextToken()).intValue();
                temp = new Color(red, green, blue);
            }

            if (temp != null)
                color = temp;
            else {
				String template = errorstrings.getString("Error_prop_color");
				Object[] arguments = { colorstr };
				throw new JuggleExceptionUser(MessageFormat.format(template, arguments));
			}
        }

        String outsidestr = pl.getParameter("outside");
        if (outsidestr != null) {
            try {
                Double ddiam = Double.valueOf(outsidestr);
                double temp = ddiam.doubleValue();
                if (temp > 0.0)
                    outside_diam = temp;
                else
                    throw new JuggleExceptionUser(errorstrings.getString("Error_prop_diameter"));
            } catch (NumberFormatException nfe) {
				String template = errorstrings.getString("Error_number_format");
				Object[] arguments = { "diam" };
				throw new JuggleExceptionUser(MessageFormat.format(template, arguments));
            }
        }

		String insidestr = pl.getParameter("inside");
        if (insidestr != null) {
            try {
                Double ddiam = Double.valueOf(insidestr);
                double temp = ddiam.doubleValue();
                if (temp > 0.0)
                    inside_diam = temp;
                else
                    throw new JuggleExceptionUser(errorstrings.getString("Error_prop_diameter"));
            } catch (NumberFormatException nfe) {
				String template = errorstrings.getString("Error_number_format");
				Object[] arguments = { "diam" };
				throw new JuggleExceptionUser(MessageFormat.format(template, arguments));
            }
        }
    }

    @Override
    public Coordinate getMax() {
        return new Coordinate(outside_diam/2, 0, outside_diam/2);
    }

    @Override
    public Coordinate getMin() {
        return new Coordinate(-outside_diam/2, 0, -outside_diam/2);
    }

<<<<<<< HEAD
	public double getWidth() {
		return 0.0;
	}
	
    public Image getProp2DImage(Component comp, double zoom, double[] camangle) {
=======
    @Override
    public Image getProp2DImage(double zoom, double[] camangle) {
>>>>>>> 266dc9ea
        if ((image == null) || (zoom != lastzoom) ||
			(camangle[0] != lastcamangle[0]) || (camangle[1] != lastcamangle[1]))	// first call or display resized?
            redrawImage(zoom, camangle);
        return image;
    }

    @Override
    public Dimension getProp2DSize(double zoom) {
        if ((size == null) || (zoom != lastzoom))		// first call or display resized?
            redrawImage(zoom, lastcamangle);
        return size;
    }

    @Override
    public Dimension getProp2DCenter(double zoom) {
        if ((center == null) || (zoom != lastzoom))		// first call or display resized?
            redrawImage(zoom, lastcamangle);
        return center;
    }

    @Override
    public Dimension getProp2DGrip(double zoom) {
        if ((grip == null) || (zoom != lastzoom))		// first call or display resized?
            redrawImage(zoom, lastcamangle);
        return grip;
    }

	private void redrawImage(double zoom, double[] camangle) {
		int outside_pixel_diam = (int)(0.5 + zoom * outside_diam);
		int inside_pixel_diam = (int)(0.5 + zoom * inside_diam);

		double c0 = Math.cos(camangle[0]);
		double s0 = Math.sin(camangle[0]);
		double s1 = Math.sin(camangle[1]);

		int width = (int)(outside_pixel_diam * Math.abs(s0*s1));
		if (width < 2)
			width = 2;
		int height = outside_pixel_diam;
		if (height < 2)
			height = 2;

		int inside_width = (int)(inside_pixel_diam * Math.abs(s0*s1));
		if (inside_width == width)
			inside_width -= 2;

		int inside_height = inside_pixel_diam;
		if (inside_height == height)
			inside_height -= 2;

		// The angle of rotation of the ring.
		double term1 = Math.sqrt(c0*c0 / (1.0 - s0*s0*s1*s1));
		double angle = (term1 < 1.0) ? Math.acos(term1) : 0.0;
		if (c0*s0 > 0.0)
			angle = -angle;
		double sa = Math.sin(angle);
		double ca = Math.cos(angle);

		int pxmin=0, pxmax=0, pymin=0, pymax=0;
		for (int i = 0; i < polysides; i++) {
			double theta = (double)i * 2.0 * JLMath.pi / (double)polysides;
			double x = (double)width * Math.cos(theta) * 0.5;
			double y = (double)height * Math.sin(theta) * 0.5;
			px[i] = (int)(ca*x - sa*y + 0.5);
			py[i] = (int)(ca*y + sa*x + 0.5);
			if ((i == 0) || (px[i] < pxmin))
				pxmin = px[i];
			if ((i == 0) || (px[i] > pxmax))
				pxmax = px[i];
			if ((i == 0) || (py[i] < pymin))
				pymin = py[i];
			if ((i == 0) || (py[i] > pymax))
				pymax = py[i];
		}

		int bbwidth = pxmax - pxmin + 1;
		int bbheight = pymax - pymin + 1;
		size = new Dimension(bbwidth, bbheight);

        image = new BufferedImage(bbwidth, bbheight, BufferedImage.TYPE_INT_ARGB_PRE);
		Graphics2D g = image.createGraphics();

        g.setRenderingHint(RenderingHints.KEY_ANTIALIASING, RenderingHints.VALUE_ANTIALIAS_ON);

		g.setColor(color);
		for (int i = 0; i < polysides; i++) {
			px[i] -= pxmin;
			py[i] -= pymin;
		}
		g.fillPolygon(px, py, polysides);

		// make the transparent hole in the center
        g.setComposite(AlphaComposite.Src);
        g.setColor(new Color(1f, 1f, 1f, 0f));

		for (int i = 0; i < polysides; i++) {
			double theta = (double)i * 2.0 * JLMath.pi / (double)polysides;
			double x = (double)inside_width * Math.cos(theta) * 0.5;
			double y = (double)inside_height * Math.sin(theta) * 0.5;
			px[i] = (int)(ca*x - sa*y + 0.5) - pxmin;
			py[i] = (int)(ca*y + sa*x + 0.5) - pymin;
		}
		g.fillPolygon(px, py, polysides);

		center = new Dimension(bbwidth/2, bbheight/2);

		int gripx = (s0 < 0) ? (bbwidth - 1) : 0;
		double bbw = sa*sa + ca*ca*Math.abs(s0*s1);
		double dsq = s0*s0*s1*s1*ca*ca + sa*sa - bbw*bbw;
		double d = (dsq > 0.0) ? Math.sqrt(dsq) : 0.0;
		if (c0 > 0)
			d = -d;
		int gripy = (int)((double)outside_pixel_diam * d) + bbheight/2;
		grip = new Dimension(gripx, gripy);

		lastzoom = zoom;
		lastcamangle = new double[] {camangle[0], camangle[1]};
	}

	/*
    public Object getPropIDX3D() {
        Object result = null;
        try {
            Class ob = Class.forName("idx3d.idx3d_Object");
            Class of = Class.forName("idx3d.idx3d_ObjectFactory");
            Class mat = Class.forName("idx3d.idx3d_Material");
            Method spiral = of.getMethod("SPIRAL", new Class[] {Float.TYPE, Float.TYPE, Float.TYPE, Float.TYPE,
				Float.TYPE, Float.TYPE, Integer.TYPE, Integer.TYPE});
            result = spiral.invoke(null, new Object[] {new Float(0f), new Float((float)outside_diam/2),
				new Float(0f), new Float((float)(outside_diam-inside_diam)/2), new Float(1.02f), new Float(0f),
				new Integer(10), new Integer(10)});
			Method rotate = ob.getMethod("rotate", new Class[] {Float.TYPE, Float.TYPE, Float.TYPE});
			Method scale = ob.getMethod("scale", new Class[] {Float.TYPE, Float.TYPE, Float.TYPE});
			rotate.invoke(result, new Object[] {new Float(0f), new Float(JLMath.pi/2), new Float(0f)});
			scale.invoke(result, new Object[] {new Float(0.1f), new Float(1f), new Float(1f)});
            Method setcolor = mat.getMethod("setColor", new Class[] {Integer.TYPE});
            Object surf = mat.newInstance();
            setcolor.invoke(surf, new Object[] {new Integer(color.getRGB())});
            Method setmaterial = ob.getMethod("setMaterial", new Class[] {mat});
            setmaterial.invoke(result, new Object[] {surf});
        } catch (ClassNotFoundException e) {
            return null;
        } catch (NoSuchMethodException e) {
            return null;
        } catch (SecurityException e) {
            return null;
        } catch (IllegalAccessException e) {
            return null;
        } catch (InstantiationException e) {
            return null;
        } catch (InvocationTargetException e) {
            return null;
        }
        return result;
    }

    public Coordinate getPropIDX3DGrip() {
        return new Coordinate(0.0, -outside_diam/2, 0.0);
    }
	*/
}<|MERGE_RESOLUTION|>--- conflicted
+++ resolved
@@ -182,16 +182,11 @@
         return new Coordinate(-outside_diam/2, 0, -outside_diam/2);
     }
 
-<<<<<<< HEAD
-	public double getWidth() {
-		return 0.0;
-	}
-	
-    public Image getProp2DImage(Component comp, double zoom, double[] camangle) {
-=======
+    @Override
+    public double getWidth() { return 0.05 * outside_diam; }
+
     @Override
     public Image getProp2DImage(double zoom, double[] camangle) {
->>>>>>> 266dc9ea
         if ((image == null) || (zoom != lastzoom) ||
 			(camangle[0] != lastcamangle[0]) || (camangle[1] != lastcamangle[1]))	// first call or display resized?
             redrawImage(zoom, camangle);
