--- conflicted
+++ resolved
@@ -168,24 +168,19 @@
 
     @Override
     public Coordinate getMax() {
-        return new Coordinate(diam/2,0,diam/2);
+        return new Coordinate(diam/2, 0, diam/2);
     }
 
     @Override
     public Coordinate getMin() {
-        return new Coordinate(-diam/2,0,-diam/2);
-    }
-
-<<<<<<< HEAD
-	public double getWidth() {
-		return diam;
-	}
-	
-    public Image getProp2DImage(Component comp, double zoom, double[] camangle) {
-=======
+        return new Coordinate(-diam/2, 0, -diam/2);
+    }
+
+    @Override
+    public double getWidth() { return diam; }
+
     @Override
     public Image getProp2DImage(double zoom, double[] camangle) {
->>>>>>> 266dc9ea
         if ((ballimage == null) || (zoom != lastzoom))	// first call or display resized?
             recalc2D(zoom);
         return ballimage;
