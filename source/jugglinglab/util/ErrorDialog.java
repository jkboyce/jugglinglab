--- conflicted
+++ resolved
@@ -53,10 +53,6 @@
     // should only happen in the event of a bug in Juggling Lab, and so we
     // invite users to email us this information.
 
-<<<<<<< HEAD
-    public static void handleFatalException(final Exception e) {
-        SwingUtilities.invokeLater(new Runnable() {
-=======
     public static void handleFatalException(Exception e) {
         String exmsg1 = errorstrings.getString("Error_internal_part1");
         String exmsg2 = errorstrings.getString("Error_internal_part2");
@@ -133,106 +129,12 @@
         butp.add(quitbutton);
         JButton okbutton = new JButton(guistrings.getString("Continue"));
         okbutton.addActionListener(new ActionListener() {
->>>>>>> 90ea9db4
             @Override
-            public void run() {
-                String exmsg1 = errorstrings.getString("Error_internal_part1");
-                String exmsg2 = errorstrings.getString("Error_internal_part2");
-                String exmsg3 = errorstrings.getString("Error_internal_part3");
-                String exmsg4 = errorstrings.getString("Error_internal_part4");
-                String exmsg5 = errorstrings.getString("Error_internal_part5");
-
-                StringWriter sw = new StringWriter();
-                PrintWriter pw = new PrintWriter(sw);
-                sw.write(errorstrings.getString("Error_internal_msg_part1")+"\n\n");
-                sw.write(errorstrings.getString("Error_internal_msg_part2")+"\n"+
-                         errorstrings.getString("Error_internal_msg_part3")+"\n\n");
-                sw.write("Juggling Lab version: "+Constants.version+"\n\n");
-                e.printStackTrace(pw);
-                sw.write("\n");
-                // System.getProperties().list(pw);
-
-                final JFrame exframe = new JFrame(errorstrings.getString("Error_internal_title"));
-                exframe.setDefaultCloseOperation(WindowConstants.DO_NOTHING_ON_CLOSE);
-                exframe.getContentPane().setLayout(new BorderLayout());
-
-                JPanel exp = new JPanel();
-                exframe.getContentPane().add(exp, BorderLayout.PAGE_START);
-                GridBagLayout gb = new GridBagLayout();
-                exp.setLayout(gb);
-
-                JLabel text1 = new JLabel(exmsg1);
-                text1.setFont(new Font("SansSerif", Font.BOLD, 12));
-                exp.add(text1);
-                gb.setConstraints(text1, make_constraints(GridBagConstraints.LINE_START,0,0,
-                                                          new Insets(10,10,0,10)));
-
-                JLabel text2 = new JLabel(exmsg2);
-                text2.setFont(new Font("SansSerif", Font.PLAIN, 12));
-                exp.add(text2);
-                gb.setConstraints(text2, make_constraints(GridBagConstraints.LINE_START,0,1,
-                                                          new Insets(10,10,0,10)));
-
-                JLabel text3 = new JLabel(exmsg3);
-                text3.setFont(new Font("SansSerif", Font.PLAIN, 12));
-                exp.add(text3);
-                gb.setConstraints(text3, make_constraints(GridBagConstraints.LINE_START,0,2,
-                                                          new Insets(0,10,0,10)));
-
-                JLabel text4 = new JLabel(exmsg4);
-                text4.setFont(new Font("SansSerif", Font.PLAIN, 12));
-                exp.add(text4);
-                gb.setConstraints(text4, make_constraints(GridBagConstraints.LINE_START,0,3,
-                                                          new Insets(0,10,0,10)));
-
-                JLabel text5 = new JLabel(exmsg5);
-                text5.setFont(new Font("SansSerif", Font.BOLD, 12));
-                exp.add(text5);
-                gb.setConstraints(text5, make_constraints(GridBagConstraints.LINE_START,0,4,
-                                                          new Insets(10,10,10,10)));
-
-                JTextArea dumpta = new JTextArea();
-                dumpta.setText(sw.toString());
-                dumpta.setCaretPosition(0);
-                JScrollPane jsp = new JScrollPane(dumpta);
-                jsp.setPreferredSize(new Dimension(450, 300));
-                exp.add(jsp);
-                gb.setConstraints(jsp, make_constraints(GridBagConstraints.CENTER,0,5,
-                                                        new Insets(10,10,10,10)));
-
-                JPanel butp = new JPanel();
-                butp.setLayout(new FlowLayout(FlowLayout.LEADING));
-                JButton quitbutton = new JButton(guistrings.getString("Quit"));
-                quitbutton.addActionListener(new ActionListener() {
-                    @Override
-                    public void actionPerformed(ActionEvent e) {
-                        System.exit(0);
-                    }
-                });
-                butp.add(quitbutton);
-                JButton okbutton = new JButton(guistrings.getString("Continue"));
-                okbutton.addActionListener(new ActionListener() {
-                    @Override
-                    public void actionPerformed(ActionEvent e) {
-                        exframe.setVisible(false);
-                        exframe.dispose();
-                    }
-                });
-                butp.add(okbutton);
-                exp.add(butp);
-                gb.setConstraints(butp, make_constraints(GridBagConstraints.LINE_END,0,6,
-                                                         new Insets(10,10,10,10)));
-
-                Locale loc = JLLocale.getLocale();
-                exframe.applyComponentOrientation(ComponentOrientation.getOrientation(loc));
-
-                exframe.pack();
-                exframe.setResizable(false);
-                exframe.setVisible(true);
+            public void actionPerformed(ActionEvent e) {
+                exframe.setVisible(false);
+                exframe.dispose();
             }
         });
-<<<<<<< HEAD
-=======
         butp.add(okbutton);
         exp.add(butp);
         gb.setConstraints(butp, make_constraints(GridBagConstraints.LINE_END,0,6,
@@ -247,7 +149,6 @@
         exframe.setResizable(false);
         exframe.setLocationRelativeTo(null);    // center frame on screen
         exframe.setVisible(true);
->>>>>>> 90ea9db4
     }
 
     protected static GridBagConstraints make_constraints(int location, int gridx, int gridy, Insets ins) {
