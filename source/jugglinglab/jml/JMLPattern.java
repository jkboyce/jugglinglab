--- conflicted
+++ resolved
@@ -64,18 +64,6 @@
     protected int numpaths;
     protected ArrayList<PropDef> props;
     protected int[] propassignment;
-<<<<<<< HEAD
-    protected boolean laidout, valid;
-	
-	// everything below this is set in layoutPattern()
-	
-    protected boolean[][] hasVDHandJMLTransition;	// whether pattern has a velocity-defining transition,
-													// for each juggler/hand
-    protected boolean[] hasVDPathJMLTransition;		// for each path
-    protected ArrayList<JMLSymmetry> symmetries;
-    protected JMLEvent eventlist;
-    protected JMLPosition positionlist;
-=======
 
     // whether pattern has a velocity-defining transition
     protected boolean[] hasVDPathJMLTransition;     // for a given path
@@ -92,7 +80,6 @@
 
     // list of HandLink objects for each juggler/hand combination
     protected ArrayList<ArrayList<ArrayList<HandLink>>> handlinks;
->>>>>>> 657b8103
 
     protected Curve[] jugglercurve;     // coordinates for each juggler
     protected Curve[] jugglerangle;     // angles for each juggler
@@ -133,17 +120,6 @@
 
     //  public void setJMLVersion(String version)   { this.version = version; }
 
-<<<<<<< HEAD
-    public void setTitle(String title)		{ this.title = title == null ? null : title.trim(); }
-    public void setNumberOfJugglers(int n)	{ this.dirty(); this.numjugglers = n; }
-    public void setNumberOfPaths(int n)		{ this.dirty(); this.numpaths = n; }
-
-    public void addProp(PropDef pd) 		{ this.dirty(); props.add(pd); }
-    public void removeProp(int propnum) {
-		this.dirty();
-        props.remove(propnum-1);
-
-=======
     public void setTitle(String title) {
         this.title = title == null ? null : title.trim();
     }
@@ -158,10 +134,12 @@
         setNeedsLayout(true);
     }
 
-    public void addProp(PropDef pd)         { props.add(pd); }
+    public void addProp(PropDef pd) {
+        props.add(pd);
+        setNeedsLayout(true);
+    }
     public void removeProp(int propnum) {
         props.remove(propnum - 1);
->>>>>>> 657b8103
         for (int i = 1; i <= getNumberOfPaths(); i++) {
             if (getPropAssignment(i) > propnum)
                 setPropAssignment(i, getPropAssignment(i) - 1);
@@ -169,14 +147,6 @@
         setNeedsLayout(true);
     }
     public void setPropAssignment(int pathnum, int propnum) {
-<<<<<<< HEAD
-		this.dirty();
-        propassignment[pathnum-1] = propnum;
-    }
-    public void setPropAssignments(int[] pa) 	{ this.dirty(); this.propassignment = pa; }
-
-    public void addSymmetry(JMLSymmetry sym)	{ this.dirty(); symmetries.add(sym); }
-=======
         propassignment[pathnum - 1] = propnum;
         setNeedsLayout(true);
     }
@@ -184,7 +154,6 @@
         this.propassignment = pa;
         setNeedsLayout(true);
     }
->>>>>>> 657b8103
 
     public void addSymmetry(JMLSymmetry sym) {
         symmetries.add(sym);
@@ -192,14 +161,8 @@
     }
 
     public void addEvent(JMLEvent ev) {
-<<<<<<< HEAD
-		this.dirty();
-		
-        if ((eventlist == null) || (eventlist.getT() > ev.getT())) {
-=======
         setNeedsLayout(true);
         if (eventlist == null || eventlist.getT() > ev.getT()) {
->>>>>>> 657b8103
             ev.setPrevious(null);
             ev.setNext(eventlist);
             if (eventlist != null)
@@ -227,12 +190,7 @@
     }
 
     public void removeEvent(JMLEvent ev) {
-<<<<<<< HEAD
-		this.dirty();
-		
-=======
         setNeedsLayout(true);
->>>>>>> 657b8103
         if (eventlist == ev) {
             eventlist = ev.getNext();
             if (eventlist != null)
@@ -255,18 +213,13 @@
     public JMLEvent getEventList()  { return eventlist; }
 
 	public ArrayList<ArrayList<PathLink>> getPathlinks()  { return pathlinks; }
-	
+
     public void addPosition(JMLPosition pos) throws JuggleExceptionUser {
         if (pos.getT() < getLoopStartTime() || pos.getT() > getLoopEndTime())
             return;  // throw new JuggleExceptionUser("<position> time out of range");
         setNeedsLayout(true);
 
-<<<<<<< HEAD
-		this.dirty();
-        if ((positionlist == null) || (positionlist.getT() > pos.getT())) {
-=======
         if (positionlist == null || positionlist.getT() > pos.getT()) {
->>>>>>> 657b8103
             pos.setPrevious(null);
             pos.setNext(positionlist);
             if (positionlist != null)
@@ -295,11 +248,7 @@
     }
 
     public void removePosition(JMLPosition pos) {
-<<<<<<< HEAD
-		this.dirty();
-=======
         setNeedsLayout(true);
->>>>>>> 657b8103
         if (positionlist == pos) {
             positionlist = pos.getNext();
             if (positionlist != null)
@@ -748,10 +697,7 @@
         }
     }
 
-<<<<<<< HEAD
-=======
-    // ------------------------------------------------------------------------
->>>>>>> 657b8103
+    // ------------------------------------------------------------------------
     // Step 5: construct the links connecting events; build PathLink and HandLink lists
     // ------------------------------------------------------------------------
 
@@ -1028,12 +974,7 @@
 
     // returns path coordinate in global frame
     public void getPathCoordinate(int path, double time, Coordinate newPosition) throws JuggleExceptionInternal {
-<<<<<<< HEAD
-        for (int i = 0; i < pathlinks.get(path-1).size(); i++) {
-            PathLink pl = pathlinks.get(path-1).get(i);
-=======
         for (PathLink pl : pathlinks.get(path - 1)) {
->>>>>>> 657b8103
             if (time >= pl.getStartEvent().getT() && time <= pl.getEndEvent().getT()) {
                 if (pl.isInHand()) {
                     int jug = pl.getHoldingJuggler();
@@ -1336,16 +1277,9 @@
         return period;
     }
 
-<<<<<<< HEAD
     public boolean isValid()	{ return valid; }
     public boolean isLaidout()	{ return laidout; }
-	public void dirty()			{ laidout = false; }
-	
-=======
-    public boolean isValid()    { return valid; }
-    public boolean isLaidout()  { return laidout; }
-
->>>>>>> 657b8103
+
     protected void printEventList() {
         JMLEvent current = eventlist;
         java.io.PrintWriter pw = new java.io.PrintWriter(System.out);
