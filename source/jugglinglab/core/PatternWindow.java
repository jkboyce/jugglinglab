// PatternWindow.java
//
// Copyright 2021 by Jack Boyce (jboyce@gmail.com)

package jugglinglab.core;

import java.awt.*;
import java.awt.event.*;
import java.io.*;
import java.lang.reflect.InvocationTargetException;
import java.lang.reflect.Method;
import java.util.*;
import javax.swing.*;

import jugglinglab.jml.*;
import jugglinglab.util.*;
import jugglinglab.view.*;


public class PatternWindow extends JFrame implements ActionListener {
    static final ResourceBundle guistrings = jugglinglab.JugglingLab.guistrings;
    static final ResourceBundle errorstrings = jugglinglab.JugglingLab.errorstrings;
    static protected Class<?> optimizer;

    protected View view;
    protected JMenu filemenu;
    protected JMenu viewmenu;
    protected boolean exit_on_close = false;

    /*
    protected String base_notation = null;
    protected String base_config = null;
    protected boolean base_edited = false;
    */

    // used for tiling the animation windows on the screen as they're created
    static protected final int NUM_TILES = 8;
    static protected final Point TILE_SHIFT = new Point(195, 0);  // relative to screen center
    static protected final Point TILE_OFFSET = new Point(25, 25);
    static protected Point[] tile_locations = null;
    static protected int next_tile_num;

    static {
        // load the optimizer using the reflection API so we can omit it by
        // leaving those source files out of the compile.
        try {
            optimizer = Class.forName("jugglinglab.optimizer.Optimizer");

            Method optimizerAvailable = optimizer.getMethod("optimizerAvailable");
            Boolean canOptimize = (Boolean)optimizerAvailable.invoke(null);
            if (!canOptimize.booleanValue())
                optimizer = null;
        } catch (Exception e) {
            optimizer = null;
            if (jugglinglab.core.Constants.DEBUG_OPTIMIZE)
                System.out.println("Exception loading optimizer: " + e.toString());
        }
    }

    public PatternWindow(String name, JMLPattern pat, AnimationPrefs jc) throws
                            JuggleExceptionUser, JuggleExceptionInternal {
        super(name);

        JMenuBar mb = new JMenuBar();
        filemenu = createFileMenu();
        mb.add(filemenu);
        viewmenu = createViewMenu();
        mb.add(viewmenu);
        setJMenuBar(mb);

        if (jc != null && jc.view != View.VIEW_NONE) {
            setViewMode(jc.view);
            viewmenu.getItem(jc.view - 1).setSelected(true);
        } else {
            // no view type specified, use defaults
            if (pat.getNumberOfJugglers() > 1) {
                setViewMode(View.VIEW_SIMPLE);
                viewmenu.getItem(View.VIEW_SIMPLE - 1).setSelected(true);
            } else {
                setViewMode(View.VIEW_EDIT);
                viewmenu.getItem(View.VIEW_EDIT - 1).setSelected(true);
            }
        }
        view.setDoubleBuffered(true);
        if (jc != null)
            view.setAnimationPanelPreferredSize(new Dimension(jc.width, jc.height));

        setDefaultCloseOperation(WindowConstants.DISPOSE_ON_CLOSE);
        setBackground(Color.white);

        Locale loc = JLLocale.getLocale();
        applyComponentOrientation(ComponentOrientation.getOrientation(loc));

        pack();
        view.restartView(pat, jc);
        //setLocationRelativeTo(null);    // center frame on screen
        setLocation(getNextScreenLocation());
        setVisible(true);

        addWindowListener(new WindowAdapter() {
            @Override
            public void windowClosing(WindowEvent e) {
                if (exit_on_close)
                    System.exit(0);
            }
        });
    }

    // Return the location (screen pixels) of where the next animation window to
    // be created should go. This allows us to create a tiling effect.
    protected Point getNextScreenLocation() {
        if (tile_locations == null) {
            tile_locations = new Point[NUM_TILES];
            Point center = GraphicsEnvironment.getLocalGraphicsEnvironment().getCenterPoint();
            Point middle_tile_loc = new Point(center.x + TILE_SHIFT.x - getSize().width / 2,
                                              center.y + TILE_SHIFT.y - getSize().height / 2);

            for (int i = 0; i < NUM_TILES; ++i) {
                int loc_x = middle_tile_loc.x + (i - NUM_TILES / 2) * TILE_OFFSET.x;
                int loc_y = middle_tile_loc.y + (i - NUM_TILES / 2) * TILE_OFFSET.y;
                tile_locations[i] = new Point(loc_x, loc_y);
            }

            next_tile_num = 0;
        }

        Point loc = tile_locations[next_tile_num];
        if (++next_tile_num == NUM_TILES)
            next_tile_num = 0;
        return loc;
    }

    // Each PatternWindow retains the config string and notation for the
    // pattern it contains.
    //
    // The config strings are always assumed to be in canonical order, i.e.,
    // what is produced by Pattern.toString().
    public void setBasePattern(String notation, String config) throws JuggleExceptionUser {
        if (view != null)
            view.setBasePattern(notation, config);
    }

<<<<<<< HEAD
    // Test whether the JMLPattern being animated is identical to the
    // given base pattern.
    public boolean isUneditedBasePattern(String notation, String config) {
        if (view == null || view.getBasePatternEdited())
            return false;

        return (config.equals(view.getBasePatternConfig()) &&
                notation.equalsIgnoreCase(view.getBasePatternNotation()));
=======
    // Used for testing whether a given JMLPattern is already being animated.
    // See bringToFront().
    public int hashCode() {
        if (view != null)
            return view.hashCode();
        return 0;
>>>>>>> 14c35db7
    }

    // For containing elements to notify that the pattern has been edited.
    public void notifyEdited() {
        view.setBasePatternEdited(true);
    }

    // Static method to check if a given pattern is already being animated, and
    // if so then bring that animation to the front.
    //
    // Returns true if animation found, false if not.
    public static boolean bringToFront(int hash) {
        for (Frame fr : Frame.getFrames()) {
            if (fr instanceof PatternWindow) {
                final PatternWindow pw = (PatternWindow)fr;

                if (!pw.isVisible())
                    continue;

                if (pw.hashCode() == hash) {
                    //System.out.println("found a matching PatternWindow");
                    SwingUtilities.invokeLater(new Runnable() {
                        @Override
                        public void run() {
                            pw.toFront();
                        }
                    });
                    return true;
                }
            }
        }
        //System.out.println("no matching PatternWindow");

        return false;
    }

    // Used when a single animation is created from the command line
    public void setExitOnClose(boolean value) {
        this.exit_on_close = value;
    }

    protected static final String[] fileItems = new String[]
        { "Close", null, "Save JML As...", "Save Animated GIF As...", null, "Duplicate", "Optimize" };
    protected static final String[] fileCommands = new String[]
        { "close", null, "saveas", "savegifanim", null, "duplicate", "optimize" };
    protected static final char[] fileShortcuts =
        { 'W', ' ', 'S', ' ', ' ', 'D', 'J' };

    protected JMenu createFileMenu() {
        JMenu filemenu = new JMenu(guistrings.getString("File"));
        for (int i = 0; i < fileItems.length; i++) {
            if (fileItems[i] == null)
                filemenu.addSeparator();
            else {
                JMenuItem fileitem = new JMenuItem(
                        guistrings.getString(fileItems[i].replace(' ', '_')));

                if (fileShortcuts[i] != ' ')
                    fileitem.setAccelerator(KeyStroke.getKeyStroke(fileShortcuts[i],
                            Toolkit.getDefaultToolkit().getMenuShortcutKeyMask()));

                fileitem.setActionCommand(fileCommands[i]);
                fileitem.addActionListener(this);
                filemenu.add(fileitem);

                if (fileCommands[i].equals("optimize") && optimizer == null)
                    fileitem.setEnabled(false);
            }
        }
        return filemenu;
    }

    protected static final String[] viewItems = new String[]
        { "Simple", "Visual Editor", "Pattern Editor", "Selection Editor",
          null, "Restart", "Animation Preferences..." };
    protected static final String[] viewCommands = new String[]
        { "simple", "visual_edit", "pattern_edit", "selection_edit",
          null, "restart", "prefs" };
    protected static final char[] viewShortcuts =
        { '1', '2', '3', '4', ' ', ' ', 'P' };

    protected JMenu createViewMenu() {
        JMenu viewmenu = new JMenu(guistrings.getString("View"));
        ButtonGroup buttonGroup = new ButtonGroup();
        boolean addingviews = true;

        for (int i = 0; i < viewItems.length; i++) {
            if (viewItems[i] == null) {
                viewmenu.addSeparator();
                addingviews = false;
            } else if (addingviews) {
                JRadioButtonMenuItem viewitem = new JRadioButtonMenuItem(
                        guistrings.getString(viewItems[i].replace(' ', '_')));

                if (viewShortcuts[i] != ' ')
                    viewitem.setAccelerator(KeyStroke.getKeyStroke(viewShortcuts[i],
                            Toolkit.getDefaultToolkit().getMenuShortcutKeyMask()));

                viewitem.setActionCommand(viewCommands[i]);
                viewitem.addActionListener(this);
                viewmenu.add(viewitem);
                buttonGroup.add(viewitem);
            } else {
                JMenuItem viewitem = new JMenuItem(
                        guistrings.getString(viewItems[i].replace(' ', '_')));

                if (viewShortcuts[i] != ' ')
                    viewitem.setAccelerator(KeyStroke.getKeyStroke(viewShortcuts[i],
                            Toolkit.getDefaultToolkit().getMenuShortcutKeyMask()));

                viewitem.setActionCommand(viewCommands[i]);
                viewitem.addActionListener(this);
                viewmenu.add(viewitem);
            }
        }
        return viewmenu;
    }

    @Override
    public void actionPerformed(ActionEvent ae) {
        String command = ae.getActionCommand();

        try {
            if (command.equals("close"))
                doMenuCommand(FILE_CLOSE);
            else if (command.equals("saveas"))
                doMenuCommand(FILE_SAVE);
            else if (command.equals("savegifanim"))
                doMenuCommand(FILE_GIFSAVE);
            else if (command.equals("duplicate"))
                doMenuCommand(FILE_DUPLICATE);
            else if (command.equals("optimize"))
                doMenuCommand(FILE_OPTIMIZE);
            else if (command.equals("restart"))
                doMenuCommand(VIEW_RESTART);
            else if (command.equals("prefs"))
                doMenuCommand(VIEW_ANIMPREFS);
            else if (command.equals("simple")) {
                if (getViewMode() != View.VIEW_SIMPLE)
                    setViewMode(View.VIEW_SIMPLE);
            }
            else if (command.equals("visual_edit")) {
                if (getViewMode() != View.VIEW_EDIT)
                    setViewMode(View.VIEW_EDIT);
            }
            else if (command.equals("pattern_edit")) {
                if (getViewMode() != View.VIEW_PATTERN)
                    setViewMode(View.VIEW_PATTERN);
            }
            else if (command.equals("selection_edit")) {
                if (getViewMode() != View.VIEW_SELECTION)
                    setViewMode(View.VIEW_SELECTION);
            }
        } catch (JuggleExceptionUser je) {
            new ErrorDialog(this, je.getMessage());
        } catch (Exception e) {
            ErrorDialog.handleFatalException(e);
        }
    }

    protected static final int FILE_NONE = 0;
    protected static final int FILE_CLOSE = 1;
    protected static final int FILE_SAVE = 2;
    protected static final int FILE_GIFSAVE = 3;
    protected static final int FILE_DUPLICATE = 4;
    protected static final int FILE_OPTIMIZE = 5;
    protected static final int VIEW_RESTART = 6;
    protected static final int VIEW_ANIMPREFS = 7;

    protected void doMenuCommand(int action) throws JuggleExceptionInternal {
        switch (action) {
            case FILE_NONE:
                break;

            case FILE_CLOSE:
                dispose();
                break;

            case FILE_SAVE:
                if (view != null && view.getPattern().isValid()) {
                    try {
                        int option = PlatformSpecific.getPlatformSpecific().showSaveDialog(this);
                        if (option == JFileChooser.APPROVE_OPTION) {
                            File f = PlatformSpecific.getPlatformSpecific().getSelectedFile();
                            if (f != null) {
                                FileWriter fw = new FileWriter(f);
                                view.getPattern().writeJML(fw, true);
                                fw.close();
                            }
                        }
                    } catch (FileNotFoundException fnfe) {
                        throw new JuggleExceptionInternal("FileNotFound: "+fnfe.getMessage());
                    } catch (IOException ioe) {
                        throw new JuggleExceptionInternal("IOException: "+ioe.getMessage());
                    }
                } else {
                    new ErrorDialog(this, "Could not save: pattern is not valid");
                }
                break;

            case FILE_GIFSAVE:
                if (view != null)
                    view.writeGIF();
                break;

            case FILE_DUPLICATE:
                try {
                    new PatternWindow(getTitle(),
                                      (JMLPattern)view.getPattern().clone(),
                                      new AnimationPrefs(view.getAnimationPrefs()));
                } catch (JuggleExceptionUser jeu) {
                    new ErrorDialog(this, jeu.getMessage());
                }
                break;

            case FILE_OPTIMIZE:
                if (optimizer != null && view != null) {
                    if (jugglinglab.core.Constants.DEBUG_OPTIMIZE) {
                        System.out.println("------------------------------------------------------");
                        System.out.println("optimizing in PatternWindow.doMenuCommand()");
                    }

                    try {
                        Method optimize = optimizer.getMethod("optimize", JMLPattern.class);
                        JMLPattern pat = view.getPattern();
                        JMLPattern new_pat = (JMLPattern)optimize.invoke(null, pat);
                        view.restartView(new_pat, null);
                        view.setBasePatternEdited(true);
                    } catch (JuggleExceptionUser jeu) {
                        new ErrorDialog(this, jeu.getMessage());
                    } catch (NoSuchMethodException nsme) {
                        if (jugglinglab.core.Constants.DEBUG_OPTIMIZE)
                            System.out.println("nsme: " + nsme.toString());
                    } catch (IllegalAccessException iae) {
                        if (jugglinglab.core.Constants.DEBUG_OPTIMIZE)
                            System.out.println("iae: " + iae.toString());
                    } catch (InvocationTargetException ite) {
                        if (jugglinglab.core.Constants.DEBUG_OPTIMIZE)
                            System.out.println("ite: " + ite.toString());
                    }
                }
                break;

            case VIEW_RESTART:
                try {
                    if (view != null)
                        view.restartView();
                } catch (JuggleExceptionUser je) {
                    new ErrorDialog(this, je.getMessage());
                } catch (JuggleException je) {
                    throw new JuggleExceptionInternal(je.getMessage());
                }
                break;

            case VIEW_ANIMPREFS:
                AnimationPrefsDialog japd = new AnimationPrefsDialog(this);
                AnimationPrefs jc = null;

                if (view != null) {
                    jc = view.getAnimationPrefs();
                    Dimension dim = view.getAnimationPanelSize();
                    jc.width = dim.width;
                    jc.height = dim.height;
                } else
                    jc = new AnimationPrefs();

                AnimationPrefs newjc = japd.getPrefs(jc);

                if (newjc.width != jc.width || newjc.height != jc.height) {
                    // user changed the width and/or height
                    view.setAnimationPanelPreferredSize(new Dimension(newjc.width,
                                                                newjc.height));
                    pack();
                }

                if (newjc != jc) {  // user clicked OK instead of Cancel?
                    try {
                        if (view != null)
                            view.restartView(null, newjc);
                    } catch (JuggleExceptionUser je) {
                        new ErrorDialog(this, je.getMessage());
                    }
                }
                break;
        }

    }

    protected void setViewMode(int mode) throws JuggleExceptionUser,
                        JuggleExceptionInternal {
        View newview = null;

        // items to carry over from old view to the new:
        JMLPattern pat = null;
        String bp_notation = null;
        String bp_config = null;
        boolean bp_edited = false;
        AnimationPrefs jc = null;
        Dimension animsize = null;
        boolean paused = false;

        if (view != null) {
            pat = view.getPattern();
            bp_notation = view.getBasePatternNotation();
            bp_config = view.getBasePatternConfig();
            bp_edited = view.getBasePatternEdited();
            jc = view.getAnimationPrefs();
            animsize = view.getAnimationPanelSize();
            paused = view.getPaused();
        } else {
            // use default size
            AnimationPrefs tempjc = new AnimationPrefs();
            animsize = new Dimension(tempjc.width, tempjc.height);
        }

        switch (mode) {
            case View.VIEW_NONE:
                break;
            case View.VIEW_SIMPLE:
                newview = new SimpleView(animsize);
                break;
            case View.VIEW_EDIT:
                newview = new EditView(animsize);
                break;
            case View.VIEW_PATTERN:
                newview = new PatternView(animsize);
                break;
            case View.VIEW_SELECTION:
                newview = new SelectionView(animsize);
                break;
        }
        if (newview == null)
            throw new JuggleExceptionInternal("setViewMode: problem creating view");

        newview.setParent(this);
        newview.setPaused(paused);
        newview.setOpaque(true);
        setContentPane(newview);

        if (view != null) {
            view.disposeView();
            view = newview;
            pack();
            view.setBasePattern(bp_notation, bp_config);
            view.setBasePatternEdited(bp_edited);
            view.restartView(pat, jc);
        } else
            // pack() and restartView() happen in constructor
            view = newview;
    }

    protected int getViewMode() {
        if (view == null)
            return View.VIEW_NONE;
        if (view instanceof SimpleView)
            return View.VIEW_SIMPLE;
        if (view instanceof EditView)
            return View.VIEW_EDIT;
        if (view instanceof PatternView)
            return View.VIEW_PATTERN;
        if (view instanceof SelectionView)
            return View.VIEW_SELECTION;
        return View.VIEW_NONE;
    }

    @Override
    public synchronized void dispose() {
        super.dispose();
        if (view != null) {
            view.disposeView();
            view = null;
        }
    }
}<|MERGE_RESOLUTION|>--- conflicted
+++ resolved
@@ -26,12 +26,6 @@
     protected JMenu filemenu;
     protected JMenu viewmenu;
     protected boolean exit_on_close = false;
-
-    /*
-    protected String base_notation = null;
-    protected String base_config = null;
-    protected boolean base_edited = false;
-    */
 
     // used for tiling the animation windows on the screen as they're created
     static protected final int NUM_TILES = 8;
@@ -130,38 +124,25 @@
         return loc;
     }
 
-    // Each PatternWindow retains the config string and notation for the
-    // pattern it contains.
+    // Each View retains the config string and notation for the pattern it contains.
     //
-    // The config strings are always assumed to be in canonical order, i.e.,
-    // what is produced by Pattern.toString().
+    // The config strings are assumed to be in canonical order, i.e., what is
+    // produced by Pattern.toString().
     public void setBasePattern(String notation, String config) throws JuggleExceptionUser {
         if (view != null)
             view.setBasePattern(notation, config);
     }
 
-<<<<<<< HEAD
-    // Test whether the JMLPattern being animated is identical to the
-    // given base pattern.
-    public boolean isUneditedBasePattern(String notation, String config) {
-        if (view == null || view.getBasePatternEdited())
-            return false;
-
-        return (config.equals(view.getBasePatternConfig()) &&
-                notation.equalsIgnoreCase(view.getBasePatternNotation()));
-=======
+    // For containing elements to notify that the pattern has been edited.
+    public void notifyEdited() {
+        if (view != null)
+            view.setBasePatternEdited(true);
+    }
+
     // Used for testing whether a given JMLPattern is already being animated.
     // See bringToFront().
     public int hashCode() {
-        if (view != null)
-            return view.hashCode();
-        return 0;
->>>>>>> 14c35db7
-    }
-
-    // For containing elements to notify that the pattern has been edited.
-    public void notifyEdited() {
-        view.setBasePatternEdited(true);
+        return (view == null) ? 0 : view.hashCode();
     }
 
     // Static method to check if a given pattern is already being animated, and
@@ -384,7 +365,7 @@
                         JMLPattern pat = view.getPattern();
                         JMLPattern new_pat = (JMLPattern)optimize.invoke(null, pat);
                         view.restartView(new_pat, null);
-                        view.setBasePatternEdited(true);
+                        notifyEdited();
                     } catch (JuggleExceptionUser jeu) {
                         new ErrorDialog(this, jeu.getMessage());
                     } catch (NoSuchMethodException nsme) {
