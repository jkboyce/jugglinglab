// AnimationEditPanel.java
//
// Copyright 2002-2022 Jack Boyce and the Juggling Lab contributors

package jugglinglab.core;

import java.awt.*;
import java.awt.event.*;
import javax.swing.SwingUtilities;

import jugglinglab.util.*;
import jugglinglab.jml.JMLEvent;
import jugglinglab.jml.JMLPattern;


// This subclass of AnimationPanel is used by Edit view. It adds functionality
// for interacting with on-screen representations of JML events, and
// interacting with a ladder diagram.

public class AnimationEditPanel extends AnimationPanel {
    protected LadderDiagram ladder;
    protected boolean event_active;
    protected JMLEvent event;
    protected int xlow1, xhigh1, ylow1, yhigh1;
    protected int xlow2, xhigh2, ylow2, yhigh2;
    protected boolean dragging;
    protected boolean dragging_left;  // may not be necessary
    protected int xstart, ystart, xdelta, ydelta;


    public AnimationEditPanel() {
        super();
    }

    @Override
    protected void initHandlers() {
        final JMLPattern fpat = anim.pat;

        addMouseListener(new MouseAdapter() {
            long lastpress = 0L;
            long lastenter = 1L;

            @Override
            public void mousePressed(MouseEvent me) {
                lastpress = me.getWhen();

                // The following (and the equivalent in mouseReleased()) is a hack to swallow
                // a mouseclick when the browser stops reporting enter/exit events because the
                // user has clicked on something else.  The system reports simultaneous enter/press
                // events when the user mouses down in the component; we want to swallow this as a
                // click, and just use it to get focus back.
                if (jc.mousePause && lastpress == lastenter)
                    return;

                if (!engineAnimating)
                    return;
                if (writingGIF)
                    return;

                if (event_active) {
                    int mx = me.getX();
                    int my = me.getY();
                    if (mx >= xlow1 && mx <= xhigh1 && my >= ylow1 && my <= yhigh1) {
                        dragging = true;
                        dragging_left = true;
                        xstart = mx;
                        ystart = my;
                        xdelta = ydelta = 0;
                        return;
                    }
                    int t = getSize().width / 2;
                    if (mx >= (xlow2+t) && mx <= (xhigh2+t) && my >= ylow2 && my <= yhigh2) {
                        dragging = true;
                        dragging_left = false;
                        xstart = mx;
                        ystart = my;
                        xdelta = ydelta = 0;
                        return;
                    }
                }

                // if we get here, start a reposition of the camera
                startx = me.getX();
                starty = me.getY();
            }

            @Override
            public void mouseReleased(MouseEvent me) {
                if (jc.mousePause && lastpress == lastenter)
                    return;
                if (writingGIF)
                    return;
                if (!engineAnimating && engine != null && engine.isAlive()) {
                    setPaused(!enginePaused);
                    return;
                }

                if (event_active && dragging) {
                    JMLEvent master = (event.isMaster() ? event : event.getMaster());
                    boolean flipx = (event.getHand() != master.getHand());

                    Coordinate newgc = anim.ren1.getScreenTranslatedCoordinate(
                            event.getGlobalCoordinate(), xdelta, ydelta);
                    if (jc.stereo) {
                        // average the coordinate shifts from each perspective
                        Coordinate newgc2 = anim.ren2.getScreenTranslatedCoordinate(
                                event.getGlobalCoordinate(), xdelta, ydelta);
                        newgc = Coordinate.add(newgc, newgc2);
                        newgc.setCoordinate(0.5*newgc.x, 0.5*newgc.y, 0.5*newgc.z);
                    }

                    Coordinate newlc = anim.pat.convertGlobalToLocal(newgc,
                                            event.getJuggler(), event.getT());
                    Coordinate deltalc = Coordinate.sub(newlc,
                                            event.getLocalCoordinate());
                    deltalc = Coordinate.truncate(deltalc, 1e-7);

                    if (flipx)
                        deltalc.x = -deltalc.x;

                    Coordinate oldlc = master.getLocalCoordinate();
                    master.setLocalCoordinate(Coordinate.add(oldlc, deltalc));
                    xdelta = ydelta = 0;

<<<<<<< HEAD
                    if (ladder instanceof EditLadderDiagram)
                        ((EditLadderDiagram)ladder).activeEventMoved();
=======
                    ladder.activeEventChanged();
>>>>>>> c0226400
                }
                cameradrag = false;
                dragging = false;
                if (me.getX() == startx && me.getY() == starty &&
                                engine != null && engine.isAlive())
                    setPaused(!enginePaused);
                if (getPaused())
                    repaint();
            }

            @Override
            public void mouseEntered(MouseEvent me) {
                lastenter = me.getWhen();
                if (jc.mousePause && !writingGIF)
                    setPaused(waspaused);
                outside = false;
                outside_valid = true;
            }

            @Override
            public void mouseExited(MouseEvent me) {
                if (jc.mousePause && !writingGIF) {
                    waspaused = getPaused();
                    setPaused(true);
                }
                outside = true;
                outside_valid = true;
            }
        });

        addMouseMotionListener(new MouseMotionAdapter() {
            @Override
            public void mouseDragged(MouseEvent me) {
                if (!engineAnimating)
                    return;
                if (writingGIF)
                    return;

                if (dragging) {
                    int mx = me.getX();
                    int my = me.getY();
                    xdelta = mx - xstart;
                    ydelta = my - ystart;
                    repaint();
                } else if (!cameradrag) {
                    cameradrag = true;
                    lastx = startx;
                    lasty = starty;
                    dragcamangle = anim.getCameraAngle();
                }

                if (!cameradrag)
                    return;

                int xdelta = me.getX() - lastx;
                int ydelta = me.getY() - lasty;
                lastx = me.getX();
                lasty = me.getY();
                double[] ca = dragcamangle;
                ca[0] += (double)(xdelta) * 0.02;
                ca[1] -= (double)(ydelta) * 0.02;
                if (ca[1] < Math.toRadians(0.0001))
                    ca[1] = Math.toRadians(0.0001);
                if (ca[1] > Math.toRadians(179.9999))
                    ca[1] = Math.toRadians(179.9999);
                while (ca[0] < 0.0)
                    ca[0] += Math.toRadians(360.0);
                while (ca[0] >= Math.toRadians(360.0))
                    ca[0] -= Math.toRadians(360.0);

                anim.setCameraAngle(snapCamera(ca));

                if (event_active)
                    createEventView();
                if (getPaused())
                    repaint();
            }
        });

        addComponentListener(new ComponentAdapter() {
            boolean hasResized = false;

            @Override
            public void componentResized(ComponentEvent e) {
                if (!engineAnimating)
                    return;
                if (writingGIF)
                    return;

                anim.setDimension(getSize());
                if (event_active)
                    createEventView();
                repaint();

                // Don't update the preferred animation size if the enclosing
                // window is maximized
                Component comp = SwingUtilities.getRoot(AnimationEditPanel.this);
                if (comp instanceof PatternWindow) {
                    if (((PatternWindow)comp).isWindowMaximized())
                        return;
                }

                if (hasResized)
                    jc.setSize(getSize());
                hasResized = true;
            }
        });
    }

    @Override
    protected double[] snapCamera(double[] ca) {
        double[] result = new double[2];
        result[0] = ca[0];
        result[1] = ca[1];

        // vertical snap to equator and north/south poles
        if (result[1] < snapangle)
            result[1] = Math.toRadians(0.0001);  // avoid gimbal lock
        else if (anglediff(Math.toRadians(90.0) - result[1]) < snapangle)
            result[1] = Math.toRadians(90.0);
        else if (result[1] > (Math.toRadians(180.0) - snapangle))
            result[1] = Math.toRadians(179.9999);

        double a = 0.0;
        boolean snap_horizontal = true;

        if (event_active)
            a = -Math.toRadians(anim.pat.getJugglerAngle(event.getJuggler(), event.getT()));
        else if (anim.pat.getNumberOfJugglers() == 1)
            a = -Math.toRadians(anim.pat.getJugglerAngle(1, getTime()));
        else
            snap_horizontal = false;

        if (snap_horizontal) {
            while (a < 0)
                a += Math.toRadians(360.0);
            while (a >= Math.toRadians(360.0))
                a -= Math.toRadians(360.0);

            if (anglediff(a - result[0]) < snapangle)
                result[0] = a;
            else if (anglediff(a + 0.5 * Math.PI - result[0]) < snapangle)
                result[0] = a + 0.5 * Math.PI;
            else if (anglediff(a + Math.PI - result[0]) < snapangle)
                result[0] = a + Math.PI;
            else if (anglediff(a + 1.5 * Math.PI - result[0]) < snapangle)
                result[0] = a + 1.5 * Math.PI;
        }
        return result;
    }

    @Override
    public void restartJuggle(JMLPattern pat, AnimationPrefs newjc)
                    throws JuggleExceptionUser, JuggleExceptionInternal {
        super.restartJuggle(pat, newjc);
        if (event_active)
            createEventView();
    }

    public void setLadderDiagram(LadderDiagram lad) {
        ladder = lad;
    }

    // set position of tracker bar in ladder diagram as we animate
    @Override
    public void setTime(double time) {
        super.setTime(time);
        if (ladder != null)
            ladder.setTime(time);
    }

    public void activateEvent(JMLEvent ev) {
        event = ev;
        event_active = true;
        createEventView();
    }

    public void deactivateEvent() {
        event_active = false;
    }

    protected void createEventView() {
        if (event_active) {
            // translate by one pixel and see how far it was in juggler space
            {
                Coordinate c = event.getGlobalCoordinate();
                Coordinate c2 = anim.ren1.getScreenTranslatedCoordinate(c, 1, 0);
                Coordinate dc = Coordinate.sub(c, c2);
                double dl = Math.sqrt(dc.x*dc.x + dc.y*dc.y + dc.z*dc.z);
                int boxhw = (int)(0.5 + 5.0 / dl);  // pixels corresponding to 5cm in juggler space

                int[] center = anim.ren1.getXY(c);
                xlow1 = center[0] - boxhw;
                ylow1 = center[1] - boxhw;
                xhigh1 = center[0] + boxhw;
                yhigh1 = center[1] + boxhw;
            }

            if (jc.stereo) {
                Coordinate c = event.getGlobalCoordinate();
                Coordinate c2 = anim.ren2.getScreenTranslatedCoordinate(c, 1, 0);
                Coordinate dc = Coordinate.sub(c, c2);
                double dl = Math.sqrt(dc.x*dc.x + dc.y*dc.y + dc.z*dc.z);
                int boxhw = (int)(0.5 + 5.0 / dl);  // pixels corresponding to 5cm in juggler space

                int[] center = anim.ren2.getXY(c);
                xlow2 = center[0] - boxhw;
                ylow2 = center[1] - boxhw;
                xhigh2 = center[0] + boxhw;
                yhigh2 = center[1] + boxhw;
            }
        }
    }

    protected void drawEvent(Graphics g) throws JuggleExceptionInternal {
        if (!event_active)
            return;

        Dimension d = getSize();
        Graphics g2 = g;
        if (jc.stereo)
            g2 = g.create(0,0,d.width/2,d.height);

        if (g2 instanceof Graphics2D) {
            Graphics2D g22 = (Graphics2D)g2;
            g22.setRenderingHint(RenderingHints.KEY_ANTIALIASING,
                                    RenderingHints.VALUE_ANTIALIAS_ON);
        }
        g2.setColor(Color.green);
        g2.drawLine(xlow1+xdelta, ylow1+ydelta, xhigh1+xdelta, ylow1+ydelta);
        g2.drawLine(xhigh1+xdelta, ylow1+ydelta, xhigh1+xdelta, yhigh1+ydelta);
        g2.drawLine(xhigh1+xdelta, yhigh1+ydelta, xlow1+xdelta, yhigh1+ydelta);
        g2.drawLine(xlow1+xdelta, yhigh1+ydelta, xlow1+xdelta, ylow1+ydelta);

        if (jc.stereo) {
            g2 = g.create(d.width/2,0,d.width/2,d.height);
            if (g2 instanceof Graphics2D) {
                Graphics2D g22 = (Graphics2D)g2;
                g22.setRenderingHint(RenderingHints.KEY_ANTIALIASING,
                                    RenderingHints.VALUE_ANTIALIAS_ON);
            }
            g2.setColor(Color.green);
            g2.drawLine(xlow2+xdelta, ylow2+ydelta, xhigh2+xdelta, ylow2+ydelta);
            g2.drawLine(xhigh2+xdelta, ylow2+ydelta, xhigh2+xdelta, yhigh2+ydelta);
            g2.drawLine(xhigh2+xdelta, yhigh2+ydelta, xlow2+xdelta, yhigh2+ydelta);
            g2.drawLine(xlow2+xdelta, yhigh2+ydelta, xlow2+xdelta, ylow2+ydelta);
        }
    }

    // javax.swing.JComponent methods

    @Override
    public void paintComponent(Graphics g) {
        if (message != null)
            drawString(message, g);
        else if (engineRunning && !writingGIF) {
            try {
                anim.drawFrame(getTime(), g, cameradrag);
                drawEvent(g);
            } catch (JuggleExceptionInternal jei) {
                killAnimationThread();
                System.out.println(jei.getMessage());
                System.exit(0);
            }
        }
    }
}<|MERGE_RESOLUTION|>--- conflicted
+++ resolved
@@ -122,13 +122,10 @@
                     master.setLocalCoordinate(Coordinate.add(oldlc, deltalc));
                     xdelta = ydelta = 0;
 
-<<<<<<< HEAD
                     if (ladder instanceof EditLadderDiagram)
-                        ((EditLadderDiagram)ladder).activeEventMoved();
-=======
-                    ladder.activeEventChanged();
->>>>>>> c0226400
-                }
+                        ((EditLadderDiagram)ladder).activeEventChanged();
+                }
+
                 cameradrag = false;
                 dragging = false;
                 if (me.getX() == startx && me.getY() == starty &&
