// ApplicationWindow.java
//
// Copyright 2018 by Jack Boyce (jboyce@gmail.com) and others

/*
    This file is part of Juggling Lab.

    Juggling Lab is free software; you can redistribute it and/or modify
    it under the terms of the GNU General Public License as published by
    the Free Software Foundation; either version 2 of the License, or
    (at your option) any later version.

    Juggling Lab is distributed in the hope that it will be useful,
    but WITHOUT ANY WARRANTY; without even the implied warranty of
    MERCHANTABILITY or FITNESS FOR A PARTICULAR PURPOSE.  See the
    GNU General Public License for more details.

    You should have received a copy of the GNU General Public License
    along with Juggling Lab; if not, write to the Free Software
    Foundation, Inc., 59 Temple Place, Suite 330, Boston, MA  02111-1307  USA
*/

package jugglinglab.core;

import java.awt.*;
import java.awt.event.*;
import java.io.*;
import java.net.URI;
import java.net.URISyntaxException;
import java.util.*;
import java.text.MessageFormat;
import javax.swing.*;
import org.xml.sax.*;

import jugglinglab.jml.*;
import jugglinglab.notation.*;
import jugglinglab.util.*;



public class ApplicationWindow extends JFrame implements ActionListener, WindowListener {
    static ResourceBundle guistrings;
    static ResourceBundle errorstrings;
    static {
        guistrings = JLLocale.getBundle("GUIStrings");
        errorstrings = JLLocale.getBundle("ErrorStrings");
    }

    public ApplicationWindow(String title) throws JuggleExceptionUser, JuggleExceptionInternal {
        super(title);
		NotationGUI ng = new NotationGUI(this);

        JMenuBar mb = new JMenuBar();
		JMenu filemenu = createFileMenu();
        mb.add(filemenu);
        JMenu notationmenu = ng.createNotationMenu();
        if (Notation.builtinNotations.length > 1)
            mb.add(notationmenu);
        JMenu helpmenu = createHelpMenu();
		if (helpmenu != null)
			mb.add(helpmenu);
        setJMenuBar(mb);

        PlatformSpecific.getPlatformSpecific().registerParent(this);
        PlatformSpecific.getPlatformSpecific().setupPlatform();

        setDefaultCloseOperation(WindowConstants.DO_NOTHING_ON_CLOSE);
		ng.setDoubleBuffered(true);
		this.setBackground(new Color(0.9f, 0.9f, 0.9f));
        setContentPane(ng);
        ng.setNotation(Notation.NOTATION_SITESWAP);

		Locale loc = JLLocale.getLocale();
		this.applyComponentOrientation(ComponentOrientation.getOrientation(loc));

        // make siteswap notation the default
		notationmenu.getItem(Notation.NOTATION_SITESWAP-1).setSelected(true);
		pack();
		setResizable(false);
        setVisible(true);
		addWindowListener(this);
    }


    protected static final String[] fileItems = new String[]
    { "Open JML...", null, "Quit" };
    protected static final String[] fileCommands = new String[]
    { "open", null, "exit" };
    protected static final char[] fileShortcuts =
    { 'O', ' ', 'Q' };

	protected JMenu createFileMenu() {
        // When we move to Java 9+ we can use Desktop.setQuitHandler() here.
        boolean include_quit = true;

        JMenu filemenu = new JMenu(guistrings.getString("File"));

        for (int i = 0; i < (include_quit ? fileItems.length : fileItems.length - 2); i++) {
            if (fileItems[i] == null)
                filemenu.addSeparator();
            else {
				JMenuItem fileitem = new JMenuItem(guistrings.getString(fileItems[i].replace(' ', '_')));
				if (fileShortcuts[i] != ' ')
					fileitem.setAccelerator(KeyStroke.getKeyStroke(fileShortcuts[i],
							Toolkit.getDefaultToolkit().getMenuShortcutKeyMask()));
				fileitem.setActionCommand(fileCommands[i]);
				fileitem.addActionListener(this);
				filemenu.add(fileitem);
            }
        }
		return filemenu;
	}

    protected static final String[] helpItems = new String[]
    { "About Juggling Lab", "Juggling Lab Online Help" };
    protected static final String[] helpCommands = new String[]
    { "about", "online" };

    protected JMenu createHelpMenu() {
        // When we move to Java 9+ we can use Desktop.setAboutHandler() here to
        // do the about box in a more platform-realistic way. For now it's just a
        // regular menu item.
        boolean include_about = true;

        JMenu helpmenu = new JMenu(guistrings.getString("Help"));

        for (int i = (include_about ? 0 : 1); i < helpItems.length; i++) {
            if (helpItems[i] == null)
                helpmenu.addSeparator();
            else {
                JMenuItem helpitem = new JMenuItem(guistrings.getString(helpItems[i].replace(' ', '_')));
                helpitem.setActionCommand(helpCommands[i]);
                helpitem.addActionListener(this);
                helpmenu.add(helpitem);
            }
        }
        return helpmenu;
    }

    @Override
	public void actionPerformed(ActionEvent ae) {
        String command = ae.getActionCommand();

        try {
			if (command.equals("open"))
                doMenuCommand(FILE_OPEN);
            else if (command.equals("exit"))
                doMenuCommand(FILE_EXIT);
            else if (command.equals("about"))
                doMenuCommand(HELP_ABOUT);
            else if (command.equals("online"))
                doMenuCommand(HELP_ONLINE);
        } catch (Exception e) {
            ErrorDialog.handleException(e);
        }
    }

    protected static final int FILE_NONE = 0;
    protected static final int FILE_OPEN = 1;
    protected static final int FILE_EXIT = 2;
    protected static final int HELP_ABOUT = 3;
    protected static final int HELP_ONLINE = 4;

    protected void doMenuCommand(int action) throws JuggleExceptionInternal {
        switch (action) {
            case FILE_NONE:
                break;

<<<<<<< HEAD
			/*
            case FILE_NEWPAT:
            {
                PatternWindow jaw2 = null;

                try {
                    siteswapNotation sn = new siteswapNotation();

                    JMLPattern pat = sn.getJMLPattern("pattern=5");
					pat = jugglinglab.optimizer.Optimizer(pat);
                    jaw2 = new PatternWindow(pat.getTitle(), pat, new AnimatorPrefs());
                } catch (JuggleExceptionUser je) {
                    if (jaw2 != null)
                        jaw2.dispose();
                    new ErrorDialog(this, je.getMessage());
                } catch (JuggleException je) {
                    if (jaw2 != null)
                        jaw2.dispose();
                    throw new JuggleExceptionInternal(je.getMessage());
                }
            }
                break;

            case FILE_NEWLIST:
                new PatternListWindow(guistrings.getString("Pattern_List"));
                break;
			*/
			
=======
>>>>>>> 266dc9ea
            case FILE_OPEN:
				javax.swing.filechooser.FileFilter filter = new javax.swing.filechooser.FileFilter() {
					public boolean accept(File f) {
						StringTokenizer st = new StringTokenizer(f.getName(), ".");
						String ext = "";
						while (st.hasMoreTokens())
							ext = st.nextToken();
						return (ext.equals("jml") || f.isDirectory());
					}

					public String getDescription() {
						return "JML Files";
					}
				};

                try {
                    if (PlatformSpecific.getPlatformSpecific().showOpenDialog(this, filter) == JFileChooser.APPROVE_OPTION) {
                        if (PlatformSpecific.getPlatformSpecific().getSelectedFile() != null)
                            showJMLWindow(PlatformSpecific.getPlatformSpecific().getSelectedFile());
                    }
                } catch (JuggleExceptionUser je) {
                    new ErrorDialog(this, je.getMessage());
                }
                break;

            case FILE_EXIT:
                System.exit(0);
                break;

            case HELP_ABOUT:
                showAboutBox();
                break;

            case HELP_ONLINE:
                boolean browse_supported = (Desktop.isDesktopSupported() &&
                                            Desktop.getDesktop().isSupported(Desktop.Action.BROWSE));
                boolean browse_problem = false;

                if (browse_supported) {
                    try {
                        Desktop.getDesktop().browse(new URI(jugglinglab.core.Constants.help_URL));
                    } catch (Exception e) {
                        browse_problem = true;
                    }
                }

                if (!browse_supported || browse_problem) {
                    new LabelDialog(this, "Help", "Find online help at " + jugglinglab.core.Constants.help_URL);
                }
                break;
        }

    }

    protected static void showJMLWindow(File jmlf) throws JuggleExceptionUser, JuggleExceptionInternal {
        JFrame frame = null;
        PatternListWindow pw = null;

        try {
            try {
                JMLParser parser = new JMLParser();
                parser.parse(new FileReader(jmlf));

                switch (parser.getFileType()) {
                    case JMLParser.JML_PATTERN:
                    {
                        JMLNode root = parser.getTree();
                        JMLPattern pat = new JMLPattern(root);
                        frame = new PatternWindow(pat.getTitle(), pat, new AnimatorPrefs());
                        break;
                    }
                    case JMLParser.JML_LIST:
                    {
                        JMLNode root = parser.getTree();
                        pw = new PatternListWindow(root);
                        PatternList pl = pw.getPatternList();
                        break;
                    }
                    default:
                    {
                        throw new JuggleExceptionUser(errorstrings.getString("Error_invalid_JML"));
                    }
                }
            } catch (FileNotFoundException fnfe) {
                throw new JuggleExceptionUser(errorstrings.getString("Error_file_not_found")+": "+fnfe.getMessage());
            } catch (IOException ioe) {
                throw new JuggleExceptionUser(errorstrings.getString("Error_IO")+": "+ioe.getMessage());
            } catch (SAXParseException spe) {
				String template = errorstrings.getString("Error_parsing");
				Object[] arguments = { new Integer(spe.getLineNumber()) };
                throw new JuggleExceptionUser(MessageFormat.format(template, arguments));
            } catch (SAXException se) {
                throw new JuggleExceptionUser(se.getMessage());
            }
        } catch (JuggleExceptionUser jeu) {
            if (frame != null) frame.dispose();
            if (pw != null) pw.dispose();
            throw jeu;
        } catch (JuggleExceptionInternal jei) {
            if (frame != null) frame.dispose();
            if (pw != null) pw.dispose();
            throw jei;
        }
    }

    protected static void showAboutBox() {
        final JFrame aboutBox = new JFrame(guistrings.getString("About_Juggling_Lab"));
        aboutBox.setDefaultCloseOperation(WindowConstants.DISPOSE_ON_CLOSE);

        JPanel aboutPanel = new JPanel(new BorderLayout());
        aboutBox.getContentPane().add(aboutPanel, BorderLayout.CENTER);

        java.net.URL url = ApplicationWindow.class.getResource("/resources/about.gif");
        if (url != null) {
            ImageIcon aboutPicture = new ImageIcon(url, "A lab");
            if (aboutPicture != null) {
                JLabel aboutLabel = new JLabel(aboutPicture);
                aboutPanel.add(aboutLabel, BorderLayout.LINE_START);
            }
        }

        JPanel textPanel = new JPanel();
        aboutPanel.add(textPanel, BorderLayout.LINE_END);
        GridBagLayout gb = new GridBagLayout();
        textPanel.setLayout(gb);

        JLabel abouttext1 = new JLabel("Juggling Lab");
        abouttext1.setFont(new Font("SansSerif", Font.BOLD, 18));
        textPanel.add(abouttext1);
        gb.setConstraints(abouttext1, make_constraints(GridBagConstraints.LINE_START,0,0,
                                                       new Insets(15,15,0,15)));

        String template = guistrings.getString("Version");
        Object[] arguments = { Constants.version };
        JLabel abouttext5 = new JLabel(MessageFormat.format(template, arguments));
        abouttext5.setFont(new Font("SansSerif", Font.PLAIN, 12));
        textPanel.add(abouttext5);
        gb.setConstraints(abouttext5, make_constraints(GridBagConstraints.LINE_START,0,1,
                                                       new Insets(0,15,0,15)));

        String template2 = guistrings.getString("Copyright_message");
        Object[] arguments2 = { Constants.year };
        JLabel abouttext6 = new JLabel(MessageFormat.format(template2, arguments2));
        abouttext6.setFont(new Font("SansSerif", Font.PLAIN, 10));
        textPanel.add(abouttext6);
        gb.setConstraints(abouttext6, make_constraints(GridBagConstraints.LINE_START,0,2,
                                                       new Insets(15,15,15,15)));

        JLabel abouttext3 = new JLabel(guistrings.getString("GPL_message"));
        abouttext3.setFont(new Font("SansSerif", Font.PLAIN, 10));
        textPanel.add(abouttext3);
        gb.setConstraints(abouttext3, make_constraints(GridBagConstraints.LINE_START,0,3,
                                                       new Insets(0,15,0,15)));

        JButton okbutton = new JButton(guistrings.getString("OK"));
        textPanel.add(okbutton);
        gb.setConstraints(okbutton, make_constraints(GridBagConstraints.LINE_END,0,4,
                                                     new Insets(15,15,15,15)));
        okbutton.addActionListener(new ActionListener() {
            public void actionPerformed(ActionEvent e) {
                aboutBox.setVisible(false);
                aboutBox.dispose();
            }
        });

        Locale loc = JLLocale.getLocale();
        aboutBox.applyComponentOrientation(ComponentOrientation.getOrientation(loc));

        aboutBox.pack();
        aboutBox.setResizable(false);
        aboutBox.setVisible(true);
    }


    protected static GridBagConstraints make_constraints(int location, int gridx, int gridy, Insets ins) {
        GridBagConstraints gbc = new GridBagConstraints();

        gbc.anchor = location;
        gbc.fill = GridBagConstraints.NONE;
        gbc.gridheight = gbc.gridwidth = 1;
        gbc.gridx = gridx;
        gbc.gridy = gridy;
        gbc.insets = ins;
        gbc.weightx = gbc.weighty = 0.0;
        return gbc;
    }


    // WindowListener methods
    @Override
	public void windowOpened(WindowEvent e) { }
    @Override
	public void windowClosing(WindowEvent e) {
		try {
			doMenuCommand(FILE_EXIT);
        } catch (Exception ex) {
            System.exit(0);
        }
	}
    @Override
	public void windowClosed(WindowEvent e) { }
    @Override
	public void windowIconified(WindowEvent e) { }
    @Override
	public void windowDeiconified(WindowEvent e) { }
    @Override
	public void windowActivated(WindowEvent e) { }
    @Override
	public void windowDeactivated(WindowEvent e) { }
}<|MERGE_RESOLUTION|>--- conflicted
+++ resolved
@@ -166,37 +166,6 @@
             case FILE_NONE:
                 break;
 
-<<<<<<< HEAD
-			/*
-            case FILE_NEWPAT:
-            {
-                PatternWindow jaw2 = null;
-
-                try {
-                    siteswapNotation sn = new siteswapNotation();
-
-                    JMLPattern pat = sn.getJMLPattern("pattern=5");
-					pat = jugglinglab.optimizer.Optimizer(pat);
-                    jaw2 = new PatternWindow(pat.getTitle(), pat, new AnimatorPrefs());
-                } catch (JuggleExceptionUser je) {
-                    if (jaw2 != null)
-                        jaw2.dispose();
-                    new ErrorDialog(this, je.getMessage());
-                } catch (JuggleException je) {
-                    if (jaw2 != null)
-                        jaw2.dispose();
-                    throw new JuggleExceptionInternal(je.getMessage());
-                }
-            }
-                break;
-
-            case FILE_NEWLIST:
-                new PatternListWindow(guistrings.getString("Pattern_List"));
-                break;
-			*/
-			
-=======
->>>>>>> 266dc9ea
             case FILE_OPEN:
 				javax.swing.filechooser.FileFilter filter = new javax.swing.filechooser.FileFilter() {
 					public boolean accept(File f) {
