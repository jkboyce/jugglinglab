--- conflicted
+++ resolved
@@ -40,13 +40,8 @@
     static final ResourceBundle guistrings = jugglinglab.JugglingLab.guistrings;
     static final ResourceBundle errorstrings = jugglinglab.JugglingLab.errorstrings;
 
-<<<<<<< HEAD
     public ApplicationWindow(String title) throws JuggleExceptionUser,
                                         JuggleExceptionInternal {
-=======
-
-    public ApplicationWindow(String title) throws JuggleExceptionUser, JuggleExceptionInternal {
->>>>>>> 90ea9db4
         super(title);
         NotationGUI ng = new NotationGUI(this);
 
