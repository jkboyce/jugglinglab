// Constants.java
//
// Copyright 2018 by Jack Boyce (jboyce@gmail.com) and others

/*
    This file is part of Juggling Lab.

    Juggling Lab is free software; you can redistribute it and/or modify
    it under the terms of the GNU General Public License as published by
    the Free Software Foundation; either version 2 of the License, or
    (at your option) any later version.

    Juggling Lab is distributed in the hope that it will be useful,
    but WITHOUT ANY WARRANTY; without even the implied warranty of
    MERCHANTABILITY or FITNESS FOR A PARTICULAR PURPOSE.  See the
    GNU General Public License for more details.

    You should have received a copy of the GNU General Public License
    along with Juggling Lab; if not, write to the Free Software
    Foundation, Inc., 59 Temple Place, Suite 330, Boston, MA  02111-1307  USA
*/

package jugglinglab.core;


public class Constants {
    public static final String version = "1.0";
    public static final String year = "2018";

    public static final String help_URL = "http://jugglinglab.org/html/help.html";

    public static final boolean DEBUG_LAYOUT = false;
    public static final boolean DEBUG_PARSING = false;
<<<<<<< HEAD
	public static final boolean DEBUG_OPTIMIZE = true;
	
    public static final boolean INCLUDE_GIF_SAVE = true;
=======
>>>>>>> 266dc9ea

    public static final int ANGLE_LAYOUT_METHOD = jugglinglab.curve.Curve.lineCurve;
    public static final int SPLINE_LAYOUT_METHOD = jugglinglab.curve.splineCurve.rmsaccel;
}<|MERGE_RESOLUTION|>--- conflicted
+++ resolved
@@ -31,12 +31,7 @@
 
     public static final boolean DEBUG_LAYOUT = false;
     public static final boolean DEBUG_PARSING = false;
-<<<<<<< HEAD
 	public static final boolean DEBUG_OPTIMIZE = true;
-	
-    public static final boolean INCLUDE_GIF_SAVE = true;
-=======
->>>>>>> 266dc9ea
 
     public static final int ANGLE_LAYOUT_METHOD = jugglinglab.curve.Curve.lineCurve;
     public static final int SPLINE_LAYOUT_METHOD = jugglinglab.curve.splineCurve.rmsaccel;
